--- conflicted
+++ resolved
@@ -3,11 +3,7 @@
 pub use pallet::*;
 
 #[cfg(test)]
-<<<<<<< HEAD
-mod tests;
-=======
 mod mock;
->>>>>>> 7c2c8453
 
 #[cfg(feature = "runtime-benchmarks")]
 mod benchmarking;
@@ -47,7 +43,6 @@
 #[frame_support::pallet]
 pub mod pallet {
 	use codec::{Decode, Encode};
-<<<<<<< HEAD
 	use frame_support::{
 		dispatch::DispatchResult,
 		pallet_prelude::*,
@@ -56,16 +51,13 @@
 		sp_std::{vec, vec::Vec},
 	};
 	use frame_system::{
+		ensure_signed,
 		offchain::{AppCrypto, CreateSignedTransaction, SendSignedTransaction, Signer},
 		pallet_prelude::*,
 	};
 	use serde::{Deserialize, Deserializer};
 
 	const BATCHING_ENDPOINT_FALLBACK: [u8; 22] = *b"http://localhost:8080/";
-=======
-	use frame_support::{dispatch::DispatchResult, pallet_prelude::*, sp_std::vec::Vec};
-	use frame_system::{ensure_signed, pallet_prelude::*};
->>>>>>> 7c2c8453
 
 	/// Configure the pallet by specifying the parameters and types on which it depends.
 	#[pallet::config]
@@ -93,7 +85,6 @@
 		pub supply: u64,
 		pub last_update_timestamp: u64,
 		pub price: u64,
-<<<<<<< HEAD
 	}
 	pub fn de_string_to_bytes<'de, D>(de: D) -> Result<Vec<u8>, D::Error>
 	where
@@ -101,8 +92,6 @@
 	{
 		let s: &str = Deserialize::deserialize(de)?;
 		Ok(s.as_bytes().to_vec())
-=======
->>>>>>> 7c2c8453
 	}
 
 	// TODO: Maybe it should be moved to it's own crate
@@ -156,7 +145,6 @@
 
 		/// AccountId is not authorized
 		ThisAccountIdIsNotAuthorized,
-<<<<<<< HEAD
 
 		/// Batching Api Endpoint not set.
 		NoBatchingApiEndPoint,
@@ -172,10 +160,9 @@
 
 		/// Failed to send signed Transaction
 		FailedSignedTransaction,
-=======
+
 		/// User cannot deauthorized themself
 		UserUnableToDeauthorizeThemself,
->>>>>>> 7c2c8453
 	}
 
 	#[pallet::hooks]
@@ -193,7 +180,6 @@
 			ensure!(<CoinInfosMap<T>>::contains_key(&name), Error::<T>::NoCoinInfoAvailable);
 			let result = <CoinInfosMap<T>>::get(name);
 			Ok(result)
-
 		}
 
 		fn get_value(name: Vec<u8>) -> Result<u64, DispatchError> {
@@ -292,14 +278,6 @@
 		}
 
 		#[pallet::weight(10_000)]
-<<<<<<< HEAD
-		pub fn authorize_account(
-			origin: OriginFor<T>,
-			_account_id: T::AccountId,
-		) -> DispatchResult {
-			Pallet::<T>::check_origin_rights(origin)?;
-			todo!("Should check if the origin account is authorized and if it's ok, add given account_id to the authorized set")
-=======
 		pub fn authorize_account(origin: OriginFor<T>, account_id: T::AccountId) -> DispatchResult {
 			let origin_account_id = ensure_signed(origin)?;
 			Pallet::<T>::check_origin_rights(&origin_account_id)?;
@@ -311,19 +289,11 @@
 					Ok(())
 				}
 			}
->>>>>>> 7c2c8453
 		}
 
 		#[pallet::weight(10_000)]
 		pub fn deauthorize_account(
 			origin: OriginFor<T>,
-<<<<<<< HEAD
-			_account_id: T::AccountId,
-		) -> DispatchResult {
-			Pallet::<T>::check_origin_rights(origin)?;
-			// The origin account can't deauthorize itself
-			todo!("Should check if the origin account is authorized and if it's ok, should remove given account_id from the authorized set")
-=======
 			account_id: T::AccountId,
 		) -> DispatchResult {
 			let origin_account_id = ensure_signed(origin)?;
@@ -337,18 +307,11 @@
 				}
 				false => Ok(()),
 			}
->>>>>>> 7c2c8453
 		}
 
 		#[pallet::weight(10_000)]
 		pub fn set_updated_coin_infos(
 			origin: OriginFor<T>,
-<<<<<<< HEAD
-			_coin_infos: Vec<(Vec<u8>, CoinInfo)>,
-		) -> DispatchResult {
-			Pallet::<T>::check_origin_rights(origin)?;
-			todo!("Should check authorization and after that update storage and emit event")
-=======
 			coin_infos: Vec<(Vec<u8>, CoinInfo)>,
 		) -> DispatchResult {
 			let origin_account_id = ensure_signed(origin)?;
@@ -386,7 +349,6 @@
 		{
 			System: frame_system::{Pallet, Call, Config, Storage, Event<T>},
 			DOracle: dia_oracle::{Pallet, Call, Storage, Event<T>},
->>>>>>> 7c2c8453
 		}
 	);
 
@@ -562,10 +524,10 @@
 			let coin_infos =
 				vec![(vec![1, 2, 3], CoinInfo::default()), (vec![2, 2, 2], example_info.clone())];
 			let _test1 = DOracle::set_updated_coin_infos(Origin::signed(1), coin_infos.clone());
-			let coin_info = DOracle::get_coin_info(vec![2,2,2]);
-			let fail_coin_info = DOracle::get_coin_info(vec![1,2,3,4]);
+			let coin_info = DOracle::get_coin_info(vec![2, 2, 2]);
+			let fail_coin_info = DOracle::get_coin_info(vec![1, 2, 3, 4]);
 			assert_eq!(coin_info, Ok(example_info));
-			assert_eq!(Ok(9), DOracle::get_value(vec![2,2,2]));
+			assert_eq!(Ok(9), DOracle::get_value(vec![2, 2, 2]));
 			assert_err!(fail_coin_info, Error::<Test>::NoCoinInfoAvailable);
 		})
 	}
